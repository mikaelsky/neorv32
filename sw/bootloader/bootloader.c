--- conflicted
+++ resolved
@@ -305,17 +305,10 @@
 
   // Configure machine system timer interrupt
   if (neorv32_mtime_available()) {
-<<<<<<< HEAD
-    NEORV32_MTIME.TIME_LO = 0;
-    NEORV32_MTIME.TIME_HI = 0;
-    NEORV32_MTIME.TIMECMP_LO = NEORV32_SYSINFO->CLK/4;
-    NEORV32_MTIME.TIMECMP_HI = 0;
-=======
     NEORV32_MTIME->TIME_LO = 0;
     NEORV32_MTIME->TIME_HI = 0;
     NEORV32_MTIME->TIMECMP_LO = NEORV32_SYSINFO.CLK/4;
     NEORV32_MTIME->TIMECMP_HI = 0;
->>>>>>> dd6aca03
     neorv32_cpu_csr_write(CSR_MIE, 1 << CSR_MIE_MTIE); // activate MTIME IRQ source
     neorv32_cpu_csr_set(CSR_MSTATUS, 1 << CSR_MSTATUS_MIE); // enable machine-mode interrupts
   }
